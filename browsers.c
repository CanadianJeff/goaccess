/**
 * browsers.c -- functions for dealing with browsers
 * Copyright (C) 2009-2014 by Gerardo Orellana <goaccess@prosoftcorp.com>
 * GoAccess - An Ncurses apache weblog analyzer & interactive viewer
 *
 * This program is free software; you can redistribute it and/or
 * modify it under the terms of the GNU General Public License as
 * published by the Free Software Foundation; either version 2 of
 * the License, or (at your option) any later version.
 *
 * This program is distributed in the hope that it will be useful,
 * but WITHOUT ANY WARRANTY; without even the implied warranty of
 * MERCHANTABILITY or FITNESS FOR A PARTICULAR PURPOSE.  See the
 * GNU General Public License for more details.
 *
 * A copy of the GNU General Public License is attached to this
 * source distribution for its full text.
 *
 * Visit http://goaccess.prosoftcorp.com for new releases.
 */

#include <ctype.h>
#include <errno.h>
#include <stdio.h>
#include <stdlib.h>
#include <string.h>

#include "browsers.h"

#include "util.h"
#include "error.h"
#include "xmalloc.h"

/* {"search string", "belongs to"} */
static const char *browsers[][2] = {
  /* browsers & offline browsers */
  {"Avant Browser", "Others"},
  {"America Online Browser", "Others"},
  {"IEMobile", "MSIE"},
  {"MSIE", "MSIE"},
  {"Trident/7.0", "MSIE"},
  {"Flock", "Others"},
  {"Epiphany", "Others"},
  {"SeaMonkey", "Others"},
  {"Iceweasel", "Others"},
  {"Minefield", "Others"},
  {"GranParadiso", "Others"},
  {"YaBrowser", "Others"},
  {"Firefox", "Firefox"},
  {"Opera Mini", "Opera"},
  {"Opera", "Opera"},
  {"OPR", "Opera"},
  {"Netscape", "Others"},
  {"Konqueror", "Others"},
  {"Wget", "Others"},
  {"w3m", "Others"},
  {"ELinks", "Others"},
  {"Links", "Others"},
  {"Lynx", "Others"},
  {"curl", "Others"},
  {"Camino", "Others"},
  {"Dillo", "Others"},
  {"Kazehakase", "Others"},
  {"K-Meleon", "Others"},
  {"Galeon", "Others"},
  {"BrowserX", "Others"},
  {"IBrowse", "Others"},
  {"Mosaic", "Others"},
  {"midori", "Others"},
  {"Midori", "Others"},
  {"Firebird", "Others"},
  {"BlackBerry", "Others"},
  {"HUAWEI", "Others"},
  {"APT-HTTP", "Others"},
  {"check_http", "Others"},
  {"UCBrowser", "Others"},

  /* Chrome has to go before Safari */
  {"Chrome", "Chrome"},
  /* Android has to go after Chrome */
  {"Dalvik", "Android"},
  {"Safari", "Safari"},
  
<<<<<<< HEAD
  {"Downcast", "Podcasts"},
  {"gPodder", "Podcasts"},
  {"Instacast", "Podcasts"},
  {"iTunes", "Podcasts"},
  {"Miro", "Podcasts"},
  {"Pocket Casts", "Podcasts"},
=======

>>>>>>> 2d2b04c8

  {"Flipboard", "Crawlers"},
  {"Feed", "Crawlers"},
  {"AdsBot-Google", "Crawlers"},
  {"Mediapartners-Google", "Crawlers"},
  {"Google", "Crawlers"},
  {"bingbot", "Crawlers"},
  {"msnbot", "Crawlers"},
  {"Yandex", "Crawlers"},
  {"Baidu", "Crawlers"},
  {"Ezooms", "Crawlers"},
  {"Twitter", "Crawlers"},
  {"Slurp", "Crawlers"},
  {"Yahoo", "Crawlers"},
  {"AhrefsBot", "Crawlers"},
  {"MJ12bot", "Crawlers"},
  {"SISTRIX", "Crawlers"},
  {"facebook", "Crawlers"},
  {"DotBot", "Crawlers"},
  {"Speedy Spider", "Crawlers"},
  {"Sosospider", "Crawlers"},
  {"BPImageWalker", "Crawlers"},
  {"Sogou", "Crawlers"},
  {"Java", "Crawlers"},
  {"Jakarta Commons-HttpClient", "Crawlers"},
  {"WBSearchBot", "Crawlers"},
  {"SeznamBot", "Crawlers"},
  {"DoCoMo", "Crawlers"},
  {"TurnitinBot", "Crawlers"},
  {"GSLFbot", "Crawlers"},
  {"YodaoBot", "Crawlers"},
  {"AddThis", "Crawlers"},
  {"Apple-PubSub", "Crawlers"},
  {"Purebot", "Crawlers"},
  {"ia_archiver", "Crawlers"},
  {"Wotbox", "Crawlers"},
  {"CCBot", "Crawlers"},
  {"findlinks", "Crawlers"},
  {"Yeti", "Crawlers"},
  {"ichiro", "Crawlers"},
  {"Linguee Bot", "Crawlers"},
  {"Gigabot", "Crawlers"},
  {"BacklinkCrawler", "Crawlers"},
  {"netEstate", "Crawlers"},
  {"distilator", "Crawlers"},
  {"Aboundex", "Crawlers"},
  {"UnwindFetchor", "Crawlers"},
  {"SEOkicks-Robot", "Crawlers"},
  {"psbot", "Crawlers"},
  {"SBIder", "Crawlers"},
  {"TestNutch", "Crawlers"},
  {"DomainCrawler", "Crawlers"},
  {"NextGenSearchBot", "Crawlers"},
  {"SEOENGWorldBot", "Crawlers"},
  {"PiplBot", "Crawlers"},
  {"IstellaBot", "Crawlers"},
  {"Cityreview", "Crawlers"},
  {"heritrix", "Crawlers"},
  {"PagePeeker", "Crawlers"},
  {"JS-Kit", "Crawlers"},
  {"ScreenerBot", "Crawlers"},
  {"PagesInventory", "Crawlers"},
  {"ShowyouBot", "Crawlers"},
  {"SolomonoBot", "Crawlers"},
  {"rogerbot", "Crawlers"},
  {"fastbot", "Crawlers"},
  {"Domnutch", "Crawlers"},
  {"MaxPoint", "Crawlers"},
  {"NCBot", "Crawlers"},
  {"TosCrawler", "Crawlers"},
  {"Updownerbot", "Crawlers"},
  {"urlwatch", "Crawlers"},
  {"IstellaBot", "Crawlers"},
  {"OpenWebSpider", "Crawlers"},
  {"AppEngine-Google", "Crawlers"},
  {"WordPress", "Crawlers"},
  {"yacybot", "Crawlers"},
  {"PEAR", "Crawlers"},
  {"ZumBot", "Crawlers"},
  {"YisouSpider", "Crawlers"},
  {"W3C", "Crawlers"},
  {"vcheck", "Crawlers"},
  {"PycURL", "Crawlers"},
  {"PHP", "Crawlers"},
  {"PercolateCrawler", "Crawlers"},
  {"NING", "Crawlers"},
  {"gvfs", "Crawlers"},
  {"Crowsnest", "Crawlers"},
  {"CatchBot", "Crawlers"},
  {"Combine", "Crawlers"},
  {"A6-Indexer", "Crawlers"},
  {"Altresium", "Crawlers"},
  {"AndroidDownloadManager", "Crawlers"},
  {"Apache-HttpClient", "Crawlers"},
  {"Comodo", "Crawlers"},
  {"crawler4j", "Crawlers"},
  {"Cricket", "Crawlers"},
  {"EC2LinkFinder", "Crawlers"},
  {"Embedly", "Crawlers"},
  {"envolk", "Crawlers"},
  {"libwww-perl", "Crawlers"},
  {"python", "Crawlers"},
  {"Python", "Crawlers"},
  {"LinkedIn", "Crawlers"},
  {"GeoHasher", "Crawlers"},
  {"HTMLParser", "Crawlers"},
  {"MLBot", "Crawlers"},
  {"Jaxified Bot", "Crawlers"},
  {"LinkWalker", "Crawlers"},
  {"Microsoft-WebDAV", "Crawlers"},
  {"nutch", "Crawlers"},
  {"PostRank", "Crawlers"},
  {"Image", "Crawlers"},

  {"Mozilla", "Others"}
};

char *
verify_browser (const char *str, char *browser_type)
{
  char *a, *b, *p, *ptr, *slash;
  size_t i;

  if (str == NULL || *str == '\0')
    return NULL;

  for (i = 0; i < ARRAY_SIZE (browsers); i++) {
    if ((a = strstr (str, browsers[i][0])) == NULL)
      continue;

    if (!(b = a))
      return NULL;
    ptr = a;

    /* Opera +15 uses OPR/# */
    if (strstr (b, "OPR") != NULL) {
      if ((slash = strrchr (b, '/')) != NULL) {
        char *val = xmalloc (snprintf (NULL, 0, "Opera%s", slash) + 1);
        sprintf (val, "Opera%s", slash);

        xstrncpy (browser_type, "Opera", BROWSER_TYPE_LEN);
        return val;
      }
    }
    /* Opera has the version number at the end */
    if (strstr (a, "Opera") != NULL) {
      if ((slash = strrchr (b, '/')) != NULL && a < slash)
        memmove (a + 5, slash, strlen (slash) + 1);
    }
    /* MSIE */
    if (strstr (a, "MSIE") != NULL) {
      while (*ptr != ';' && *ptr != ')' && *ptr != '-' && *ptr != '\0') {
        if (*ptr == ' ')
          *ptr = '/';
        ptr++;
      }
    }
    /* IE11 */
    if (strstr (a, "rv:11") != NULL && strstr (a, "Trident/7.0") != NULL) {
      xstrncpy (browser_type, "MSIE", BROWSER_TYPE_LEN);
      return alloc_string ("MSIE/11.0");
    }
    /* everything else is parsed here */
    for (p = a; *p; p++) {
      if (isalnum (p[0]) || *p == '.' || *p == '/' || *p == '_' || *p == '-') {
        a++;
        continue;
      } else {
        break;
      }
    }
    *p = 0;

    xstrncpy (browser_type, browsers[i][1], BROWSER_TYPE_LEN);
    return alloc_string (b);
  }
  xstrncpy (browser_type, "Unknown", BROWSER_TYPE_LEN);

  return alloc_string ("Unknown");
}<|MERGE_RESOLUTION|>--- conflicted
+++ resolved
@@ -74,23 +74,18 @@
   {"APT-HTTP", "Others"},
   {"check_http", "Others"},
   {"UCBrowser", "Others"},
+  {"Dalvik", "Others"},
 
   /* Chrome has to go before Safari */
   {"Chrome", "Chrome"},
-  /* Android has to go after Chrome */
-  {"Dalvik", "Android"},
   {"Safari", "Safari"},
   
-<<<<<<< HEAD
   {"Downcast", "Podcasts"},
   {"gPodder", "Podcasts"},
   {"Instacast", "Podcasts"},
   {"iTunes", "Podcasts"},
   {"Miro", "Podcasts"},
   {"Pocket Casts", "Podcasts"},
-=======
-
->>>>>>> 2d2b04c8
 
   {"Flipboard", "Crawlers"},
   {"Feed", "Crawlers"},
